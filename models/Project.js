--- conflicted
+++ resolved
@@ -5,12 +5,8 @@
   description: String,
   url: String,
   mentor: String,
-<<<<<<< HEAD
-  email: String
-=======
   email: String,
   chat: String
->>>>>>> 58f784b9
 });
 
 const Project = mongoose.model('Project', projectSchema);
